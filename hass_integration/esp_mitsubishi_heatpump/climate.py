--- conflicted
+++ resolved
@@ -202,23 +202,17 @@
         try:
             async with self.hass.data[DOMAIN]['aiohttp_session'].get(url) as resp:
                 if resp.ok:
-<<<<<<< HEAD
-                    self._last_status = await resp.json()
-                    self._last_status_time = time.time()
-                    _LOGGER.info(f"Sucessful update of heatpump {self._attr_name} at {self._last_status_time}")
-                    self._attr_available = True
-=======
                     json = await resp.json()
                     if json['connected']:
                         self._last_status = json
                         self._last_status_time = time.time()
+                        _LOGGER.info(f"Sucessful update of heatpump {self._attr_name} at {self._last_status_time}")
                         self._attr_available = True
                     else:
                         _LOGGER.warning(f"heat pump controller "
                                         f"{self._attr_name} is disconnected. "
                                         f"Marking as unavailable.")
                         self._attr_available = False
->>>>>>> d74aa870
                 else:
                     text = await resp.text()
                     _LOGGER.warning(f"Failed to get update for heat pump "
